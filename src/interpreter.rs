use crate::ast::expression::ExpressionKind;
use crate::ast::identifier_ref::Bound;
use crate::ast::ids::{ExprId, IdentId, IdentRefId, StmtId};
use crate::ast::literal::{Literal, LiteralKind};
use crate::ast::statement::{Statement, StatementKind};
use crate::ast::ResolvedAst;
use crate::resolver::{SymbolKind, Type};
use std::collections::HashMap;
use std::fmt::{Display, Formatter};

pub struct Interpreter<'a> {
    ast: &'a ResolvedAst,
    // todo IdentId should be SymbolId
    // todo turn into frame
    variables: Vec<HashMap<IdentId, Value>>,
}

impl<'a> Interpreter<'a> {
    pub fn new(ast: &'a ResolvedAst) -> Self {
        Self {
            ast,
            variables: vec![Default::default()],
        }
    }

    pub fn start(&mut self) -> Value {
        self.visit_statements(self.ast.root_statements())
    }

    fn visit_statements(&mut self, statements: &[StmtId]) -> Value {
        let mut value = Value::Void;

        for statement in statements {
            let statement = self.ast.statement(*statement);
            if is_ret(statement) {
                return Value::RetVal(Box::new(self.visit_statement(statement.id())));
            }

            value = match self.visit_statement(statement.id()) {
                ret @ Value::RetVal(_) => return ret,
                v => v,
            }
        }

        value
    }

    fn visit_statement(&mut self, stmt: StmtId) -> Value {
        let stmt = self.ast.statement(stmt);
        match stmt.kind() {
            StatementKind::Expression(e) => self.visit_expression(*e),
            StatementKind::Let(ident, expr) => {
                let val = self.visit_expression(*expr);
                self.variables
                    .last_mut()
                    .expect("there is an env")
                    .insert(ident.id(), val);
                Value::Void
            }
            StatementKind::LetFn(_, _, _, _) => {
                Value::Void // todo this is wrong
            }
            StatementKind::Ret(e, _) => self.visit_expression(*e),
            StatementKind::Struct(_, _) => {
                // todo assert if really nothing to do
                Value::Void
            }
        }
    }

    fn visit_expression(&mut self, expr: ExprId) -> Value {
        let expr = self.ast.expression(expr);
        match expr.kind() {
            ExpressionKind::Literal(n) => self.visit_literal(n),
            ExpressionKind::Binary(_, _, _) => unimplemented!(),
            ExpressionKind::Unary(_, _) => unimplemented!(),
            ExpressionKind::FunctionCall(ident, arguments) => {
                self.visit_function_call(ident, arguments)
            }
            ExpressionKind::Assignment(ident, expr) => self.visit_assignment(ident, expr),
            ExpressionKind::If(cond, true_branch, false_branch) => {
                self.visit_if(cond, true_branch, false_branch)
            }
            ExpressionKind::While(cond, expr) => self.visit_while(cond, expr),
            ExpressionKind::Block(_) => {
                todo!("implement block expression")
            }
            ExpressionKind::Dummy => {
                panic!("should not interpret an invalid source code")
            }
        }
    }

    fn visit_literal(&mut self, literal: &Literal) -> Value {
        match literal.kind() {
            LiteralKind::Number(n) => Value::Number(*n),
            LiteralKind::Identifier(ident) => {
                let ident = self.ast.identifier_ref(*ident).ident();
                match self
                    .variables
                    .last_mut()
                    .expect("there is an env")
                    .get(&ident.id())
                {
                    None => {
                        panic!("{} not in scope", self.ast.identifier(ident.id()))
                    }
                    Some(v) => v.clone(),
                }
            }
            LiteralKind::Boolean(b) => Value::Boolean(*b),
        }
    }

    fn visit_function_call(&mut self, ident: &IdentRefId, arguments: &[ExprId]) -> Value {
        let ident_ref = self.ast.identifier_ref(*ident);
        let symbol = self.ast.symbol(ident_ref.symbol_id());
        match symbol.kind() {
<<<<<<< HEAD
            SymbolKind::Let(_)
            | SymbolKind::Parameter(_, _)
            | SymbolKind::Field(_, _)
            | SymbolKind::Struct(_)
            | SymbolKind::NativeType(_) => {
=======
            SymbolKind::NotFound => panic!(),
            SymbolKind::Let(_) | SymbolKind::Parameter(_, _) | SymbolKind::NativeType(_) => {
>>>>>>> 3db98f0b
                panic!("let fn expected")
            }
            SymbolKind::LetFn(stmt, _, _) => {
                let stmt = self.ast.statement(*stmt);
                match stmt.kind() {
                    StatementKind::LetFn(_, parameters, _, expr) => {
                        let expr = self.ast.expression(*expr);
                        match expr.kind() {
                            ExpressionKind::Block(stmts) => {
                                let env = parameters
                                    .iter()
                                    .zip(arguments.iter())
                                    .map(|(param, expr)| {
                                        (param.identifier().id(), self.visit_expression(*expr))
                                    })
                                    .collect::<HashMap<IdentId, Value>>();

                                self.variables.push(env);

                                let ret = self.visit_statements(stmts).unwrap();

                                let _ = self.variables.pop();

                                ret
                            }
                            _ => panic!("block expected"),
                        }
                    }
                    _ => panic!("let fn expected"),
                }
            }
            SymbolKind::Native(_, _, _, body) => {
                let env = arguments
                    .iter()
                    .map(|expr| self.visit_expression(*expr))
                    .collect::<Vec<Value>>();

                body(env)
            }
        }
    }

    fn visit_assignment(&mut self, ident: &IdentRefId, expr: &ExprId) -> Value {
        let ident = self.ast.identifier_ref(*ident).ident();
        if !self
            .variables
            .last()
            .expect("there is an env")
            .contains_key(&ident.id())
        {
            panic!("{} not in scope", self.ast.identifier(ident.id()));
        }

        let val = self.visit_expression(*expr);

        self.variables
            .last_mut()
            .expect("there is an env")
            .insert(ident.id(), val.clone());

        val
    }

    fn visit_if(
        &mut self,
        cond: &ExprId,
        true_branch: &ExprId,
        false_branch: &Option<ExprId>,
    ) -> Value {
        let cond = self.visit_expression(*cond);
        let cond = match cond {
            Value::Boolean(b) => b,
            _ => panic!("condition is not a boolean"),
        };

        let statements = if cond {
            Some(true_branch)
        } else {
            false_branch.as_ref()
        }
        .map(|expr| match self.ast.expression(*expr).kind() {
            ExpressionKind::Block(statements) => statements,
            _ => panic!("block expected"),
        });

        if let Some(statements) = statements {
            self.visit_statements(statements)
        } else {
            Value::Void
        }
    }

    fn visit_while(&mut self, cond: &ExprId, expr: &ExprId) -> Value {
        let statements = match self.ast.expression(*expr).kind() {
            ExpressionKind::Block(statements) => statements,
            _ => panic!("block expected"),
        };

        let mut ret = Value::Void;
        loop {
            match self.visit_expression(*cond) {
                Value::Boolean(false) => return ret,
                Value::Boolean(true) => {}
                _ => panic!("condition is not a boolean"),
            };

            ret = self.visit_statements(statements);
        }
    }
}

impl<'a> Interpreter<'a> {}

#[derive(Debug, Default, Clone, PartialEq, Eq)]
pub enum Value {
    Boolean(bool),
    Number(i64),
    /// a value, generated by a return statement
    RetVal(Box<Value>),
    #[default]
    Void,
}

impl Value {
    fn unwrap(self) -> Self {
        match self {
            Value::RetVal(v) => v.unwrap(),
            v => v,
        }
    }

    pub fn ty(&self) -> Type {
        match self {
            Value::Boolean(_) => Type::Boolean,
            Value::Number(_) => Type::Number,
            Value::RetVal(v) => v.ty(),
            Value::Void => Type::Void,
        }
    }

    pub fn try_to_i64(self) -> i64 {
        match self {
            Value::Number(n) => n,
            _ => panic!("{} is not a number", self),
        }
    }

    pub fn try_to_bool(self) -> bool {
        match self {
            Value::Boolean(b) => b,
            _ => panic!("{} is not a bool", self),
        }
    }
}

impl Display for Value {
    fn fmt(&self, f: &mut Formatter<'_>) -> std::fmt::Result {
        match self {
            Value::Boolean(b) => {
                write!(f, "{}", b)
            }
            Value::Number(n) => {
                write!(f, "{}", n)
            }
            Value::Void => {
                write!(f, "void")
            }
            Value::RetVal(v) => {
                write!(f, "{}", v)
            }
        }
    }
}

fn is_ret(s: &Statement<Bound>) -> bool {
    matches!(s.kind(), &StatementKind::Ret(_, _))
}

#[cfg(test)]
mod tests {
    use crate::desugar::ImplicitRetConverter;
    use crate::interpreter::Interpreter;
    use crate::lexer::Lexer;
    use crate::natives::Natives;
    use crate::parser::Parser;
    use crate::resolver::Resolver;

    macro_rules! eval {
        ($name:ident, $src:expr => $kind:ident($value:expr)) => {
            #[test]
            fn $name() {
                let parser = Parser::new(Lexer::new($src));
                let ast = parser
                    .parse()
                    .unwrap()
                    .convert_implicit_ret(ImplicitRetConverter::new())
                    .resolve(Resolver::new(), Natives::default())
                    .unwrap();

                let actual = Interpreter::new(&ast).start();

                assert_eq!(actual, super::Value::$kind($value))
            }
        };
        ($name:ident, $src:expr => $kind:ident) => {
            #[test]
            fn $name() {
                let parser = Parser::new(Lexer::new($src));
                let ast = parser
                    .parse()
                    .unwrap()
                    .convert_implicit_ret(ImplicitRetConverter::new())
                    .resolve(Resolver::new(), Natives::new())
                    .unwrap();

                let actual = Interpreter::new(&ast).start();

                assert_eq!(actual, super::Value::$kind)
            }
        };
    }

    eval!(simple_precedence_1, "2 + 20 * 2;" => Number(42));
    eval!(simple_precedence_2, "20 * 2 + 2;" => Number(42));
    eval!(parenthesis_precedence, "(20 + 1) * 2;" => Number(42));
    eval!(negative_number, "-1 + 43;" => Number(42));
    eval!(unary_operator_minus_number, "- 1 + 43;" => Number(42));
    eval!(binary_operator_minus, "43 - 1;" => Number(42));
    eval!(unary_operator_minus_negative_number, "--42;" => Number(42));
    eval!(division, "85 / 2;" => Number(42));
    eval!(let_stmt, "let forty_two = 42;" => Void);
    eval!(let_stmt_then_expression, "let forty = 2 * 20; forty + 2;" => Number(42));
    eval!(function, "let times_two(v: number): number = v * 2;" => Void);
    eval!(function_call, "let times_two(v: number): number = v * 2; times_two(21);" => Number(42));
    eval!(complex_function_call, "let plus_one_times_two(v: number): number = { let res = v + 1; res * 2; } plus_one_times_two(20);" => Number(42));
    eval!(ret_function_call, "let times_two(v: number): number = { 41; ret v * 2; 42; } times_two(21);" => Number(42));
    eval!(bool_true, "true;" => Boolean(true));
    eval!(bool_false, "false;" => Boolean(false));
    eval!(equality_numbers_eq_true, "42 == 42;" => Boolean(true));
    eval!(equality_numbers_eq_false, "42 == 41;" => Boolean(false));
    eval!(equality_numbers_neq_true, "42 != 42;" => Boolean(false));
    eval!(equality_numbers_neq_false, "42 != 42;" => Boolean(false));
    eval!(equality_booleans_eq_true, "true == true;" => Boolean(true));
    eval!(equality_booleans_eq_false, "true == false;" => Boolean(false));
    eval!(equality_booleans_neq_true, "true != true;" => Boolean(false));
    eval!(equality_booleans_neq_false, "true != false;" => Boolean(true));
    eval!(comaprison_1, "(42 > 42) != (42 >= 42);" => Boolean(true));
    eval!(comaprison_2, "(42 > 42) != (42 <= 42);" => Boolean(true));
    eval!(comaprison_3, "(42 == 42) == (42 >= 42);" => Boolean(true));
    eval!(comaprison_4, "(42 == 42) == (42 <= 42);" => Boolean(true));
    eval!(comaprison_5, "(42 > 42) == (42 < 42);" => Boolean(true));
    eval!(equality_bool_eq1, "true == true;" => Boolean(true));
    eval!(equality_bool_eq2, "false == false;" => Boolean(true));
    eval!(equality_bool_neq1, "true == false;" => Boolean(false));
    eval!(equality_bool_neq2, "false == true;" => Boolean(false));
    eval!(fibonacci_rec, r#"
        let f(n: number): number = {
            if n <= 1 {
                ret n;
            }
            f(n - 1) + f(n - 2);
        }
        f(9) + 8;
    "# => Number(42));
    eval!(fibonacci_iter, r#"
        let f(n: number): number = {
            if n == 0 { ret 0; }
            if n == 1 { ret 1; }

            let n = n;
            let prev_prev = 0;
            let prev = 1;
            let current = 0;

            while n > 1 {
                current = prev_prev + prev;
                prev_prev = prev;
                prev = current;
                n = n - 1;
            }

            current;
        }
        f(9) + 8;
    "# => Number(42));
    eval!(wtf, r#"
        let wtf(i: number, j: number): number = {
            ret if i > j {
                i + j;
            } else if i < 10 {
                i + 1;
            } else {
                j;
            };
        }

        let seven = wtf(5, 2);
        let tree = wtf(2, 3);
        let twenty_one = wtf(11, 21);

        seven * tree + twenty_one;
    "# => Number(42));
    eval!(fact, r#"
        let fact(n: number): number = {
            let n = n;
            let product = 1;
            while n > 0 {
                product = product * n;
                n = n - 1;
            }
            product;
        }
        fact(3);
    "# => Number(6));
}<|MERGE_RESOLUTION|>--- conflicted
+++ resolved
@@ -116,16 +116,11 @@
         let ident_ref = self.ast.identifier_ref(*ident);
         let symbol = self.ast.symbol(ident_ref.symbol_id());
         match symbol.kind() {
-<<<<<<< HEAD
             SymbolKind::Let(_)
             | SymbolKind::Parameter(_, _)
             | SymbolKind::Field(_, _)
             | SymbolKind::Struct(_)
-            | SymbolKind::NativeType(_) => {
-=======
-            SymbolKind::NotFound => panic!(),
-            SymbolKind::Let(_) | SymbolKind::Parameter(_, _) | SymbolKind::NativeType(_) => {
->>>>>>> 3db98f0b
+            | SymbolKind::NativeType(_, _) => {
                 panic!("let fn expected")
             }
             SymbolKind::LetFn(stmt, _, _) => {
@@ -165,6 +160,7 @@
 
                 body(env)
             }
+            SymbolKind::NotFound => panic!(),
         }
     }
 
