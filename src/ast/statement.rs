use crate::ast::identifier::Identifier;
use crate::ast::identifier_ref::{Bound, BoundState, Unbound};
use crate::ast::ids::{ExprId, StmtId, SymbolId};
use crate::lexer::Span;

#[derive(Debug, Clone, PartialEq)]
pub struct Statement<B>
where
    B: BoundState,
{
    id: StmtId,
    kind: StatementKind<B>,
    span: Span,
}

impl<B> Statement<B>
where
    B: BoundState,
{
    pub fn new(id: StmtId, kind: StatementKind<B>, span: Span) -> Self {
        Self { id, kind, span }
    }

    pub fn id(&self) -> StmtId {
        self.id
    }

    pub fn kind(&self) -> &StatementKind<B> {
        &self.kind
    }

    pub fn take_kind(self) -> StatementKind<B> {
        self.kind
    }

    pub fn span(&self) -> &Span {
        &self.span
    }
}

#[derive(Debug, Clone, PartialEq)]
pub enum StatementKind<B>
where
    B: BoundState,
{
    Expression(ExprId),
    Let(Identifier, ExprId),
    Ret(ExprId, RetMode),
    // todo second Identifier should be a type
<<<<<<< HEAD
    LetFn(Identifier, Vec<Parameter>, Option<Identifier>, ExprId),
    Struct(Identifier, Vec<Field>),
=======
    LetFn(Identifier, Vec<Parameter<B>>, Return<B>, ExprId),
>>>>>>> 3db98f0b
}

#[derive(Debug, Clone, Copy, PartialEq)]
pub enum RetMode {
    Explicit,
    Implicit,
}

impl RetMode {
    pub fn as_str(&self) -> &'static str {
        match self {
            RetMode::Explicit => "explicit",
            RetMode::Implicit => "implicit",
        }
    }
}

// fixme what is bound? the identifier or the type??? so far it's the identifier...
#[derive(Debug, Clone, PartialEq)]
pub struct Parameter<B>
where
    B: BoundState,
{
    identifier: Identifier,
    ty: Identifier, // todo must be something more complex (a TypeId?), but let's start simple
    span: Span,
    state: B,
}

impl<B> Parameter<B>
where
    B: BoundState,
{
    pub fn identifier(&self) -> &Identifier {
        &self.identifier
    }

    pub fn ty(&self) -> &Identifier {
        &self.ty
    }

    pub fn span(&self) -> &Span {
        &self.span
    }

    pub fn bind(self, symbol_id: SymbolId) -> Parameter<Bound> {
        Parameter::<Bound> {
            identifier: self.identifier,
            ty: self.ty,
            span: self.span,
            state: Bound(symbol_id),
        }
    }
}

impl Parameter<Unbound> {
    pub fn new(identifier: Identifier, ty: Identifier, span: Span) -> Self {
        Self {
            identifier,
            ty,
            span,
            state: Unbound,
        }
    }
}

#[derive(Debug, Clone, PartialEq)]
pub struct Return<B>
where
    B: BoundState,
{
    ret: Option<(Identifier, B)>,
}

impl<B> Return<B>
where
    B: BoundState,
{
    pub fn none() -> Self {
        Self { ret: None }
    }

    pub fn some(identifier: Identifier, state: B) -> Self {
        Self {
            ret: Some((identifier, state)),
        }
    }

    pub fn map_identifier<F>(self, f: F) -> Self
    where
        F: FnOnce(Identifier) -> Identifier,
    {
        match self.ret {
            None => self,
            Some((ident, bound)) => Self {
                ret: Some((f(ident), bound)),
            },
        }
    }

    pub fn identifier(&self) -> Option<&Identifier> {
        self.ret.as_ref().map(|(ident, _)| ident)
    }
}

impl Return<Unbound> {
    pub fn take_identifier(self) -> Option<Identifier> {
        self.ret.map(|(ident, _)| ident)
    }
}

#[derive(Debug, Clone, PartialEq)]
pub struct Field {
    identifier: Identifier,
    ty: Identifier, // todo must be something more complex (a TypeId?), but let's start simple
    span: Span,
}

impl Field {
    pub fn new(identifier: Identifier, ty: Identifier, span: Span) -> Self {
        Self {
            identifier,
            ty,
            span,
        }
    }

    pub fn identifier(&self) -> &Identifier {
        &self.identifier
    }

    pub fn ty(&self) -> &Identifier {
        &self.ty
    }

    pub fn span(&self) -> &Span {
        &self.span
    }
}<|MERGE_RESOLUTION|>--- conflicted
+++ resolved
@@ -47,12 +47,8 @@
     Let(Identifier, ExprId),
     Ret(ExprId, RetMode),
     // todo second Identifier should be a type
-<<<<<<< HEAD
-    LetFn(Identifier, Vec<Parameter>, Option<Identifier>, ExprId),
+    LetFn(Identifier, Vec<Parameter<B>>, Return<B>, ExprId),
     Struct(Identifier, Vec<Field>),
-=======
-    LetFn(Identifier, Vec<Parameter<B>>, Return<B>, ExprId),
->>>>>>> 3db98f0b
 }
 
 #[derive(Debug, Clone, Copy, PartialEq)]
@@ -70,7 +66,6 @@
     }
 }
 
-// fixme what is bound? the identifier or the type??? so far it's the identifier...
 #[derive(Debug, Clone, PartialEq)]
 pub struct Parameter<B>
 where
@@ -79,6 +74,7 @@
     identifier: Identifier,
     ty: Identifier, // todo must be something more complex (a TypeId?), but let's start simple
     span: Span,
+    // todo should be bound (as it is) and typed?
     state: B,
 }
 
@@ -98,6 +94,8 @@
         &self.span
     }
 
+    /// Binds the parameter to a symbol in the symbol table. The `symbol_id` is the parameter's
+    /// symbol id.
     pub fn bind(self, symbol_id: SymbolId) -> Parameter<Bound> {
         Parameter::<Bound> {
             identifier: self.identifier,
@@ -166,6 +164,7 @@
 
 #[derive(Debug, Clone, PartialEq)]
 pub struct Field {
+    // todo add bound/type
     identifier: Identifier,
     ty: Identifier, // todo must be something more complex (a TypeId?), but let's start simple
     span: Span,
