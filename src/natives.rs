use crate::interpreter::Value;
use crate::resolver::Type;
use std::cmp::Ordering;
use std::collections::HashMap;
use std::fmt::{Debug, Formatter};

pub struct Natives {
    functions: HashMap<&'static str, Vec<NativeFn>>,
    types: Vec<NativeType>,
}

impl Default for Natives {
    fn default() -> Self {
        Natives::new()
    }
}

impl Natives {
    pub fn new() -> Natives {
        let mut natives = Self {
            functions: Default::default(),
            types: Default::default(),
        };

        natives.insert_fn(NativeFn {
            name: "neg",
            parameters: vec![Type::Number],
            return_type: Type::Number,
            body: |mut params| {
                let v = params.pop().unwrap().try_to_i64();
                Value::Number(-v)
            },
        });

        natives.insert_fn(NativeFn {
            name: "add",
            parameters: vec![Type::Number, Type::Number],
            return_type: Type::Number,
            body: |mut params| {
                let right = params.pop().unwrap().try_to_i64();
                let left = params.pop().unwrap().try_to_i64();
                Value::Number(left + right)
            },
        });
        natives.insert_fn(NativeFn {
            name: "sub",
            parameters: vec![Type::Number, Type::Number],
            return_type: Type::Number,
            body: |mut params| {
                let right = params.pop().unwrap().try_to_i64();
                let left = params.pop().unwrap().try_to_i64();
                Value::Number(left - right)
            },
        });
        natives.insert_fn(NativeFn {
            name: "mul",
            parameters: vec![Type::Number, Type::Number],
            return_type: Type::Number,
            body: |mut params| {
                let right = params.pop().unwrap().try_to_i64();
                let left = params.pop().unwrap().try_to_i64();
                Value::Number(left * right)
            },
        });
        natives.insert_fn(NativeFn {
            name: "div",
            parameters: vec![Type::Number, Type::Number],
            return_type: Type::Number,
            body: |mut params| {
                let right = params.pop().unwrap().try_to_i64();
                let left = params.pop().unwrap().try_to_i64();
                Value::Number(left / right)
            },
        });
        natives.insert_fn(NativeFn {
            name: "eq",
            parameters: vec![Type::Number, Type::Number],
            return_type: Type::Boolean,
            body: |mut params| {
                let right = params.pop().unwrap().try_to_i64();
                let left = params.pop().unwrap().try_to_i64();
                Value::Boolean(left == right)
            },
        });
        natives.insert_fn(NativeFn {
            name: "neq",
            parameters: vec![Type::Number, Type::Number],
            return_type: Type::Boolean,
            body: |mut params| {
                let right = params.pop().unwrap().try_to_i64();
                let left = params.pop().unwrap().try_to_i64();
                Value::Boolean(left != right)
            },
        });
        natives.insert_fn(NativeFn {
            name: "gt",
            parameters: vec![Type::Number, Type::Number],
            return_type: Type::Boolean,
            body: |mut params| {
                let right = params.pop().unwrap().try_to_i64();
                let left = params.pop().unwrap().try_to_i64();
                Value::Boolean(left > right)
            },
        });
        natives.insert_fn(NativeFn {
            name: "lt",
            parameters: vec![Type::Number, Type::Number],
            return_type: Type::Boolean,
            body: |mut params| {
                let right = params.pop().unwrap().try_to_i64();
                let left = params.pop().unwrap().try_to_i64();
                Value::Boolean(left < right)
            },
        });
        natives.insert_fn(NativeFn {
            name: "ge",
            parameters: vec![Type::Number, Type::Number],
            return_type: Type::Boolean,
            body: |mut params| {
                let right = params.pop().unwrap().try_to_i64();
                let left = params.pop().unwrap().try_to_i64();
                Value::Boolean(left >= right)
            },
        });
        natives.insert_fn(NativeFn {
            name: "le",
            parameters: vec![Type::Number, Type::Number],
            return_type: Type::Boolean,
            body: |mut params| {
                let right = params.pop().unwrap().try_to_i64();
                let left = params.pop().unwrap().try_to_i64();
                Value::Boolean(left <= right)
            },
        });

        natives.insert_fn(NativeFn {
            name: "eq",
            parameters: vec![Type::Boolean, Type::Boolean],
            return_type: Type::Boolean,
            body: |mut params| {
                let right = params.pop().unwrap().try_to_bool();
                let left = params.pop().unwrap().try_to_bool();
                Value::Boolean(left == right)
            },
        });
        natives.insert_fn(NativeFn {
            name: "neq",
            parameters: vec![Type::Boolean, Type::Boolean],
            return_type: Type::Boolean,
            body: |mut params| {
                let right = params.pop().unwrap().try_to_bool();
                let left = params.pop().unwrap().try_to_bool();
                Value::Boolean(left != right)
            },
        });

        natives.insert_type(NativeType {
            name: "boolean",
            ty: Type::Boolean,
        });
        natives.insert_type(NativeType {
            name: "number",
            ty: Type::Number,
        });
        natives.insert_type(NativeType {
            name: "void",
            ty: Type::Void,
        });

        natives
    }

    pub fn empty() -> Natives {
        Self {
            functions: Default::default(),
            types: Default::default(),
        }
    }

    fn insert_fn(&mut self, native: NativeFn) {
        if let Some(v) = self.functions.get_mut(native.name) {
            v.push(native);
        } else {
            self.functions.insert(native.name, vec![native]);
        }
    }

    fn insert_type(&mut self, native: NativeType) {
        self.types.push(native);
    }

    pub fn names(&self) -> Vec<String> {
        let mut names = self
            .functions
            .keys()
            .map(|s| s.to_string())
            .chain(self.types.iter().map(|native| native.name.to_string()))
            .collect::<Vec<String>>();

        // todo maybe do it somewhere else?
        names.push(Type::Void.to_string());
        names.push(Type::Boolean.to_string());
        names.push(Type::Number.to_string());
        names.sort();
<<<<<<< HEAD

        let mut identifiers = HashMap::<String, IdentId>::with_capacity(names.len());

        for name in names {
            if !identifiers.contains_key(&name) {
                let id = IdentId::from(identifiers.len());
                identifiers.insert(name, id);
            }
        }

        let mut identifiers = identifiers.into_iter().collect::<Vec<(String, IdentId)>>();

        identifiers.sort_by(|(_, id1), (_, id2)| id1.id().cmp(&id2.id()));

        let identifiers = identifiers
            .into_iter()
            .map(|(ident, _)| ident)
            .collect::<Vec<String>>();

        Ast::new(identifiers, vec![], vec![], vec![], vec![])
            .convert_implicit_ret(ImplicitRet::new())
=======
        names.dedup();
        names
>>>>>>> 3db98f0b
    }
}

impl IntoIterator for Natives {
    type Item = Native;
    type IntoIter = NativeIterator;

    fn into_iter(self) -> Self::IntoIter {
        let mut values = self
            .functions
            .into_iter()
            .flat_map(|(_, natives)| natives.into_iter())
            .map(Native::Fn)
            .chain(self.types.into_iter().map(Native::Type))
            .collect::<Vec<Native>>();
        values.sort();
        NativeIterator { values }
    }
}

pub struct NativeIterator {
    values: Vec<Native>,
}

impl Iterator for NativeIterator {
    type Item = Native;

    fn next(&mut self) -> Option<Self::Item> {
        self.values.pop()
    }
}

#[derive(PartialEq, Eq, PartialOrd, Ord)]
pub enum Native {
    Fn(NativeFn),
    Type(NativeType),
}

pub struct NativeFn {
    name: &'static str,
    parameters: Vec<Type>,
    return_type: Type,
    body: fn(Vec<Value>) -> Value,
}

impl NativeFn {
    pub fn name(&self) -> &'static str {
        self.name
    }

    pub fn parameters(&self) -> &Vec<Type> {
        &self.parameters
    }

    pub fn return_type(&self) -> &Type {
        &self.return_type
    }

    pub fn body(self) -> fn(Vec<Value>) -> Value {
        self.body
    }
}

impl PartialEq<Self> for NativeFn {
    fn eq(&self, other: &Self) -> bool {
        self.cmp(other) == Ordering::Equal
    }
}

impl Eq for NativeFn {}

impl PartialOrd<Self> for NativeFn {
    fn partial_cmp(&self, other: &Self) -> Option<Ordering> {
        Some(self.cmp(other))
    }
}

impl Ord for NativeFn {
    fn cmp(&self, other: &Self) -> Ordering {
        match self.name.cmp(other.name) {
            Ordering::Equal => {}
            o => return o,
        };
        match self.parameters.iter().cmp(other.parameters.iter()) {
            Ordering::Equal => {}
            o => return o,
        };
        self.return_type.cmp(&other.return_type)
    }
}

impl Debug for NativeFn {
    fn fmt(&self, f: &mut Formatter<'_>) -> std::fmt::Result {
        write!(
            f,
            "native#{}({}): {:?}",
            self.name,
            self.parameters
                .iter()
                .map(|p| format!("{:?}", p))
                .collect::<Vec<String>>()
                .join(", "),
            self.return_type
        )
    }
}

#[derive(PartialEq, Eq, PartialOrd, Ord)]
pub struct NativeType {
    name: &'static str,
    ty: Type,
}

impl NativeType {
    pub fn name(&self) -> &'static str {
        self.name
    }
}

#[cfg(test)]
mod tests {
    use super::*;

    macro_rules! native {
        ($name:ident: $function:expr, [$($value:expr,)*] => $expected:expr) => {
            #[test]
            fn $name() {
                let native = Natives::default();
                let values = vec![$($value),*];
                let types = values.iter().map(|v| v.ty()).collect::<Vec<Type>>();

                let f = if let Some(function) = native.functions.get($function) {
                    function.iter().find(|f| f.parameters == types)
                } else {
                    None
                };

                let actual = (f
                    .unwrap()
                    .body)(values);

                assert_eq!(actual, $expected);
            }
        };
    }

    native!(neg_number: "neg", [Value::Number(1),] => Value::Number(-1));

    native!(add_number_number: "add", [Value::Number(1), Value::Number(2),] => Value::Number(3));
    native!(sum_number_number: "sub", [Value::Number(1), Value::Number(2),] => Value::Number(-1));
    native!(mul_number_number: "mul", [Value::Number(1), Value::Number(2),] => Value::Number(2));
    native!(div_number_number: "div", [Value::Number(1), Value::Number(2),] => Value::Number(0));
    native!(gt_number_number: "gt", [Value::Number(1), Value::Number(2),] => Value::Boolean(false));
    native!(ge_number_number: "ge", [Value::Number(1), Value::Number(2),] => Value::Boolean(false));
    native!(lt_number_number: "lt", [Value::Number(1), Value::Number(2),] => Value::Boolean(true));
    native!(le_number_number: "le", [Value::Number(1), Value::Number(2),] => Value::Boolean(true));
    native!(eq_number_number_false: "eq", [Value::Number(1), Value::Number(2),] => Value::Boolean(false));
    native!(eq_number_number_true: "eq", [Value::Number(1), Value::Number(1),] => Value::Boolean(true));
    native!(neq_number_number_false: "neq", [Value::Number(1), Value::Number(1),] => Value::Boolean(false));
    native!(neq_number_number_true: "neq", [Value::Number(1), Value::Number(2),] => Value::Boolean(true));

    native!(eq_boolean_boolean_false: "eq", [Value::Boolean(true), Value::Boolean(false),] => Value::Boolean(false));
    native!(eq_boolean_boolean_true: "eq", [Value::Boolean(true), Value::Boolean(true),] => Value::Boolean(true));
    native!(neq_boolean_boolean_false: "neq", [Value::Boolean(false), Value::Boolean(false),] => Value::Boolean(false));
    native!(neq_boolean_boolean_true: "neq", [Value::Boolean(true), Value::Boolean(false),] => Value::Boolean(true));
}<|MERGE_RESOLUTION|>--- conflicted
+++ resolved
@@ -155,15 +155,15 @@
         });
 
         natives.insert_type(NativeType {
-            name: "boolean",
+            name: Type::Boolean.identifier(),
             ty: Type::Boolean,
         });
         natives.insert_type(NativeType {
-            name: "number",
+            name: Type::Number.identifier(),
             ty: Type::Number,
         });
         natives.insert_type(NativeType {
-            name: "void",
+            name: Type::Void.identifier(),
             ty: Type::Void,
         });
 
@@ -202,32 +202,8 @@
         names.push(Type::Boolean.to_string());
         names.push(Type::Number.to_string());
         names.sort();
-<<<<<<< HEAD
-
-        let mut identifiers = HashMap::<String, IdentId>::with_capacity(names.len());
-
-        for name in names {
-            if !identifiers.contains_key(&name) {
-                let id = IdentId::from(identifiers.len());
-                identifiers.insert(name, id);
-            }
-        }
-
-        let mut identifiers = identifiers.into_iter().collect::<Vec<(String, IdentId)>>();
-
-        identifiers.sort_by(|(_, id1), (_, id2)| id1.id().cmp(&id2.id()));
-
-        let identifiers = identifiers
-            .into_iter()
-            .map(|(ident, _)| ident)
-            .collect::<Vec<String>>();
-
-        Ast::new(identifiers, vec![], vec![], vec![], vec![])
-            .convert_implicit_ret(ImplicitRet::new())
-=======
         names.dedup();
         names
->>>>>>> 3db98f0b
     }
 }
 
@@ -345,6 +321,10 @@
     pub fn name(&self) -> &'static str {
         self.name
     }
+
+    pub fn ty(&self) -> &Type {
+        &self.ty
+    }
 }
 
 #[cfg(test)]
