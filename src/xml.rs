--- conflicted
+++ resolved
@@ -4,18 +4,10 @@
 use crate::ast::ids::{ExprId, IdentRefId, StmtId};
 use crate::ast::literal::{Literal, LiteralKind};
 use crate::ast::operators::{BinaryOperator, UnaryOperator};
-<<<<<<< HEAD
-use crate::ast::statement::{Field, Parameter, RetMode, Statement, StatementKind};
+use crate::ast::statement::{Field, Parameter, RetMode, Return, Statement, StatementKind};
 use crate::ast::ResolvedAst;
 use crate::resolver::{SymbolKind, Type};
-use std::io;
-use std::io::Write;
-=======
-use crate::ast::statement::{Parameter, RetMode, Return, Statement, StatementKind};
-use crate::ast::ResolvedAst;
-use crate::resolver::SymbolKind;
 use std::io::{self, Write};
->>>>>>> 3db98f0b
 use xml::writer::XmlEvent;
 use xml::{EmitterConfig, EventWriter};
 
@@ -158,8 +150,7 @@
                 format!("stmt:{}:{}", stmt.id(), index)
             }
             SymbolKind::Native(..) => "native".to_string(),
-<<<<<<< HEAD
-            SymbolKind::NativeType(_) => {
+            SymbolKind::NativeType(_, _) => {
                 unreachable!("cannot assign to NativeType")
             }
             SymbolKind::Field(_, _) => {
@@ -168,10 +159,7 @@
             SymbolKind::Struct(_) => {
                 unreachable!("cannot assign to Struct")
             }
-=======
-            SymbolKind::NativeType(..) => "native-type".to_string(),
             SymbolKind::NotFound => panic!(),
->>>>>>> 3db98f0b
         };
 
         self.emit(
@@ -236,8 +224,7 @@
                         format!("stmt:{}:{}", stmt.id(), index)
                     }
                     SymbolKind::Native(..) => "native".to_string(),
-<<<<<<< HEAD
-                    SymbolKind::NativeType(_) => {
+                    SymbolKind::NativeType(_, _) => {
                         unreachable!("NativeType is not a literal")
                     }
                     SymbolKind::Field(_, _) => {
@@ -246,6 +233,7 @@
                     SymbolKind::Struct(_) => {
                         unreachable!("Struct is not a literal")
                     }
+                    SymbolKind::NotFound => panic!(),
                 };
 
                 let ty = self.ast.ty(self.ast.symbol(ident_ref.symbol_id()).ty());
@@ -255,10 +243,6 @@
                         _ => unreachable!("must be a struct statement"),
                     },
                     _ => None,
-=======
-                    SymbolKind::NativeType(..) => "native-type".to_string(),
-                    SymbolKind::NotFound => panic!(),
->>>>>>> 3db98f0b
                 };
 
                 self.emit(
@@ -342,8 +326,7 @@
                     self.ast.ty(*ret_type)
                 )
             }
-<<<<<<< HEAD
-            SymbolKind::NativeType(_) => {
+            SymbolKind::NativeType(_, _) => {
                 unreachable!("method call cannot be applied to NativeType")
             }
             SymbolKind::Field(_, _) => {
@@ -351,15 +334,11 @@
             }
             SymbolKind::Struct(_) => {
                 unreachable!("method call cannot be applied to Struct")
-=======
-            SymbolKind::NativeType(ident) => {
-                format!("native-type:{}", self.ast.identifier(*ident))
             }
             SymbolKind::NotFound => {
                 // todo we dont want to get there... an unresolved symbol must not lead to a
                 //   resolved AST
                 panic!("symbol was not resolved")
->>>>>>> 3db98f0b
             }
         };
 
