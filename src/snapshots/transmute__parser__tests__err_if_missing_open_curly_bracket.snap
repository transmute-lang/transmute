--- conflicted
+++ resolved
@@ -11,11 +11,7 @@
                 level: Error,
                 generated_at: (
                     "src/parser.rs",
-<<<<<<< HEAD
-                    967,
-=======
-                    742,
->>>>>>> 3db98f0b
+                    971,
                 ),
             },
         ],
