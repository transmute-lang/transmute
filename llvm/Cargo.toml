--- conflicted
+++ resolved
@@ -25,8 +25,4 @@
 # Compile with rt/c
 rt-c = []
 # Compile with runtime
-<<<<<<< HEAD
-runtime = []
-=======
-runtime = []
->>>>>>> c142d290
+runtime = []