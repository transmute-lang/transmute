[workspace]
resolver = "2"
members = [
    "core",
    "ast",
    "hir",
    "mir",
    "interpreter",
    "runtime",
    "llvm",
<<<<<<< HEAD
    "compiler"]

exclude = [
    "rt/rust",
    "rt/rust-c",
    "rt/rust-c-macros",
=======
    "compiler",
>>>>>>> 155a62c7
    "stdlib-macros",
    "stdlib"]

default-members = ["compiler", "interpreter"]<|MERGE_RESOLUTION|>--- conflicted
+++ resolved
@@ -8,17 +8,13 @@
     "interpreter",
     "runtime",
     "llvm",
-<<<<<<< HEAD
-    "compiler"]
+    "compiler",
+    "stdlib-macros",
+    "stdlib"]
 
 exclude = [
     "rt/rust",
     "rt/rust-c",
-    "rt/rust-c-macros",
-=======
-    "compiler",
->>>>>>> 155a62c7
-    "stdlib-macros",
-    "stdlib"]
+    "rt/rust-c-macros"]
 
 default-members = ["compiler", "interpreter"]